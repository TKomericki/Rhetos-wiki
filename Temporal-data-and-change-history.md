Use the `History` concept to manage temporal data in an entity.
<<<<<<< HEAD
The the concept is used on an entity, the last version of each record is written in the main table,
while older versions are archived in the `_Changes` table.
The *ActiveSince* property is automatically added to the entity,
each version of the record is effective from that time.
=======
The concept is used on an entity, the last version of each record is written in the main table,
while older versions are archived in the "\_Changes" table.
The *ActiveSince* property is automatically added to the entity, and each version of the record is effective from that time.
>>>>>>> 75d5eeca

Contents:

1. [Add temporal data management to an existing entity](#add-temporal-data-management-to-an-existing-entity)
2. [Modify the data of an entity with history](#modify-the-data-of-an-entity-with-history)

## Add temporal data management to an existing entity

To add the *temporal data management* features to an existing entity, simply add the **History** keyword.

You can choose which properties have history management enabled by adding the **History** keyword to each property,
or use **AllProperties** macro that automatically includes all properties.

Example:

```c
Module Demo
{
    Entity Contract
    {
        History { AllProperties; }

        ShortString Code { AutoCode; }
        ShortString Partner { Required; }
        Money Amount;

        Deactivatable;
    }
}
```

<<<<<<< HEAD
The `History` concept works in a backward-compatible way.
This means that any other feature that have used the `Demo.Contract` previously as a simple entity,
can still work in the same way after converting it into a history entity:

* The basic database table for the entity `Demo.Contract` remains, with the existing features unchanged.
* The rows in the table `Demo.Contract` represent the **currently active version** for each contract.

The `History` concept adds the following new features:

| | |
| --- | ---|
| DateTime **ActiveSince** | A new property is added to the entity; it records "since when" is the current value effective. |
| Entity **Contract_Changes** | A new database table is created `Demo.Contract_Changes`, that contains **previous versions** for the items. It has all properties from `Demo.Contract`, and additionally a column `EntityID` that references `Demo.Contract`. `ID` in the `Demo.Contract_Changes` is just an internal ID of a history record, and `EntityID` contains the ID value from `Demo.Contract`. |
| SqlQueryable **Contract_History** | View `Demo.Contract_History` is created that contains **all versions** of the Contract items. It is a union of `Contract` and `Contract_Changes`. |
| DateTime **ActiveUntil** | View `Demo.Contract_History` additionally has a computed property `ActiveUntil` that returns `ActiveSince` value from the next version of the record. |
| SqlFunction **Contract_AtTime** | An inline table-valued function `Demo.Contract_AtTime` is created, with a `DATETIME` parameter, that returns versions of all records that where active at the given time. It is not exposed in the object model or REST service. |

**Deactivatable** concept is not required on a history entity,
and these two concepts are not directly related, but are often used together.
Deleting a record for entity with History will automatically delete all the history records.
This is why we usually only allow users to deactivate a records, instead of deleting it.

## Modify the data of an entity with history

The entity `Demo.Contract` represents the latest version of the contact.

**Insert and delete** operations will insert a new contract or delete a contract
along with it's history records.

**Updating** a record in the `Demo.Contract` can have different consequences,
based on the given value of `ActiveSince` property:

1. If ActiveSince **is null**, this means that the new version
   of the contract data is effective since now. The old data from `Demo.Contract` will
   be moved to `Demo.Contract_Changes` table, and the new data will be saved
   to the `Demo.Contract` table.
   * This is a *backward-compatible* usage. The rest of the system does not need
     to be aware that this entity has history enabled.
2. If ActiveSince **has the value set**, then the
   new contract data is effective since that data. In this case the system will either
   1. insert a new history record in Contract_Changes table,
   2. update an existing history record, if the ActiveSince matches some existing record,
   3. or update the latest version in Contract table, if the ActiveSince matches the latest record.

> In practice this means that if you load the latest record, change some properties,
but leave the **ActiveSince unchanged**, and save it back, this will **not result with
a new entry** in the contract's history.
It will just update the latest entry, because the saved record has the same
ActiveSince value, which means it is not active "since now", instead it is
interpreted as a modification of the historical data.

The following code shows an example of data modifications on the `Contract` entity.
This example uses [object model](Using-the-Domain-Object-Model) directly,
but using the REST Web API would give the same result.

```cs
var c = new Demo.Contract { Code = "+++", Partner = "X", ActiveSince = null };
repository.Demo.Contract.Insert(c);

// Create a new version of the contract:
System.Threading.Thread.Sleep(1000);
c = repository.Demo.Contract.Load(item => item.ID == c.ID).Single(); // Read the latest version.
c.Partner = "XY";
c.ActiveSince = null; // We need to set ActiveSince to null or DateTime.Now, to create a new version!
repository.Demo.Contract.Update(c);

// Update an existing version of the contract:
System.Threading.Thread.Sleep(1000);
c = repository.Demo.Contract.Load(item => item.ID == c.ID).Single(); // Read the latest version.
c.Partner = "XYZ";
c.Amount = 123;
repository.Demo.Contract.Update(c);

repository.Demo.Contract_History.Load().Dump();
```

Result:

| ID | EntityID | Code | Partner | Amount | ActiveSince | ActiveUntil |
| --- | --- | --- | --- | --- | --- | --- |
| 10ff... | e7bc... | 001 | X | null | 16.5.2019 13:19:14 | 16.5.2019 13:19:15 |
| e7bc... | e7bc... | 001 | XYZ | 123.00 | 16.5.2019 13:19:15 | null |

Note that there were 3 versions saved ("X", "XY" and "XYZ"),
but are only 2 version in the database ("X" and "XYZ").
This happened because the version with "XYZ" had the same ActiveSince value
as the "XY", which means that we were updating an *existing* historical record.
=======
The `History` concept works in a backward compatible way:
The basic table for this entity (`Demo.ContractStatus`) remains unchanged, with rows representing **currently active version** for each item.
A new *DateTime* property `ActiveSince` is created, it records "since when" is the current value effective.

A new database table `Demo.ContractStatus_Changes` is created, that contains previous versions for the items.
It has all the properties from `Demo.ContractStatus`, and additionally a column (property) `EntityID` that references `Demo.ContractStatus`.
`ID` in the `Demo.ContractStatus_Changes` is just an internal ID of a history record, `EntityID` contains the ID value from `Demo.ContractStatus`.

A created view `Demo.ContractStatus_History` contains all versions of the ContractStatus items.
It is a union of `ContractStatus` and `ContractStatus_Changes`.
Additionally, it contains a computed property `ActiveUntil`, that returns `ActiveSince` from the next version of the record.

An inline table-valued function `Demo.ContractStatus_AtTime` is created, with a `DATETIME` parameter that returns the version of all records that where active at the given time.
>>>>>>> 75d5eeca
<|MERGE_RESOLUTION|>--- conflicted
+++ resolved
@@ -1,19 +1,13 @@
 Use the `History` concept to manage temporal data in an entity.
-<<<<<<< HEAD
-The the concept is used on an entity, the last version of each record is written in the main table,
+The concept is used on an entity, the last version of each record is written in the main table,
 while older versions are archived in the `_Changes` table.
 The *ActiveSince* property is automatically added to the entity,
-each version of the record is effective from that time.
-=======
-The concept is used on an entity, the last version of each record is written in the main table,
-while older versions are archived in the "\_Changes" table.
-The *ActiveSince* property is automatically added to the entity, and each version of the record is effective from that time.
->>>>>>> 75d5eeca
+and each version of the record is effective from that time.
 
 Contents:
 
-1. [Add temporal data management to an existing entity](#add-temporal-data-management-to-an-existing-entity)
-2. [Modify the data of an entity with history](#modify-the-data-of-an-entity-with-history)
+1. [Add temporal data management to an existing entity](#Add-temporal-data-management-to-an-existing-entity)
+2. [Modify the data of an entity with history](#Modify-the-data-of-an-entity-with-history)
 
 ## Add temporal data management to an existing entity
 
@@ -40,8 +34,7 @@
 }
 ```
 
-<<<<<<< HEAD
-The `History` concept works in a backward-compatible way.
+The `History` concept works in a backward compatible way.
 This means that any other feature that have used the `Demo.Contract` previously as a simple entity,
 can still work in the same way after converting it into a history entity:
 
@@ -53,10 +46,10 @@
 | | |
 | --- | ---|
 | DateTime **ActiveSince** | A new property is added to the entity; it records "since when" is the current value effective. |
-| Entity **Contract_Changes** | A new database table is created `Demo.Contract_Changes`, that contains **previous versions** for the items. It has all properties from `Demo.Contract`, and additionally a column `EntityID` that references `Demo.Contract`. `ID` in the `Demo.Contract_Changes` is just an internal ID of a history record, and `EntityID` contains the ID value from `Demo.Contract`. |
-| SqlQueryable **Contract_History** | View `Demo.Contract_History` is created that contains **all versions** of the Contract items. It is a union of `Contract` and `Contract_Changes`. |
-| DateTime **ActiveUntil** | View `Demo.Contract_History` additionally has a computed property `ActiveUntil` that returns `ActiveSince` value from the next version of the record. |
-| SqlFunction **Contract_AtTime** | An inline table-valued function `Demo.Contract_AtTime` is created, with a `DATETIME` parameter, that returns versions of all records that where active at the given time. It is not exposed in the object model or REST service. |
+| Entity **Contract_Changes** | A new database table `Demo.Contract_Changes` is created, that contains **previous versions** for the items. It has all the properties from `Demo.Contract`, and additionally a column `EntityID` that references `Demo.Contract`. `ID` in the `Demo.Contract_Changes` is just an internal ID of a history record, and `EntityID` contains the ID value from `Demo.Contract`. |
+| SqlQueryable **Contract_History** | A created `Demo.Contract_History` contains **all versions** of the Contract items. It is a union of `Contract` and `Contract_Changes`. |
+| DateTime **ActiveUntil** | View `Demo.Contract_History` has a computed property `ActiveUntil` that returns `ActiveSince` value from the next version of the record. |
+| SqlFunction **Contract_AtTime** | An inline table-valued function `Demo.Contract_AtTime` is created, with a `DATETIME` parameter that returns the version of all records that where active at the given time. It is not exposed in the object model or REST service. |
 
 **Deactivatable** concept is not required on a history entity,
 and these two concepts are not directly related, but are often used together.
@@ -127,19 +120,4 @@
 Note that there were 3 versions saved ("X", "XY" and "XYZ"),
 but are only 2 version in the database ("X" and "XYZ").
 This happened because the version with "XYZ" had the same ActiveSince value
-as the "XY", which means that we were updating an *existing* historical record.
-=======
-The `History` concept works in a backward compatible way:
-The basic table for this entity (`Demo.ContractStatus`) remains unchanged, with rows representing **currently active version** for each item.
-A new *DateTime* property `ActiveSince` is created, it records "since when" is the current value effective.
-
-A new database table `Demo.ContractStatus_Changes` is created, that contains previous versions for the items.
-It has all the properties from `Demo.ContractStatus`, and additionally a column (property) `EntityID` that references `Demo.ContractStatus`.
-`ID` in the `Demo.ContractStatus_Changes` is just an internal ID of a history record, `EntityID` contains the ID value from `Demo.ContractStatus`.
-
-A created view `Demo.ContractStatus_History` contains all versions of the ContractStatus items.
-It is a union of `ContractStatus` and `ContractStatus_Changes`.
-Additionally, it contains a computed property `ActiveUntil`, that returns `ActiveSince` from the next version of the record.
-
-An inline table-valued function `Demo.ContractStatus_AtTime` is created, with a `DATETIME` parameter that returns the version of all records that where active at the given time.
->>>>>>> 75d5eeca
+as the "XY", which means that we were updating an *existing* historical record.