# Developing filters and other read methods

Most of the business rules in Rhetos applications are based on
filters and other similar read methods.

Developers write filters and queries to process the data.
The resulting datasets are then utilized to create validation rules,
compute business process state, define user permissions,
and other features.

This article explains **how to write filters** when developing a Rhetos application.

Prerequisites:

* [Entities and relationships](Data-model-and-relationships).
* Learn how to use the Rhetos Domain Object Model methods to [Read the data](Using-the-Domain-Object-Model#reading-the-data).

Contents:

1. [Filters](#Filters)
   1. [ItemFilter concept](#ItemFilter-concept)
   2. [Testing a filter](#Testing-a-filter)
   3. [ItemFilter with related data and subquery](#ItemFilter-with-related-data-and-subquery)
   4. [ComposableFilterBy concept](#ComposableFilterBy-concept)
   5. [ComposableFilterBy with parameters](#ComposableFilterBy-with-parameters)
   6. [Predefined filters](#Predefined-filters)
2. [Other read methods](#Other-read-methods)
   1. [FilterBy concept](#FilterBy-concept)
   2. [Query concept](#Query-concept)
3. [Development guidelines and advanced topics](#Development-guidelines-and-advanced-topics)
   1. [When not to write filters](#When-not-to-write-filters)
   2. [Using additional data or system components in filters](#Using-additional-data-or-system-components-in-filters)
   3. [Filter name is filter parameter type](#Filter-name-is-filter-parameter-type)
   4. [Combining filters and other read methods](#Combining-filters-and-other-read-methods)
4. [Read next](#Read-next)

## Filters

### ItemFilter concept

ItemFilter is the simplest concept for creating new filters.
You can use it on **Entity**, **Browse**, **SqlQueryable**, or any other queryable data structure
to filter the existing data with a simple lambda expression.

Consider the following example:

> 1. Write a filter that returns all books with the common misspelled word "curiousity".
>    Deny users entering incorrect book titles into the application.
> 2. Write another filter that returns books with 500 pages or longer.
>    The web application will display a list of long books to the users.

Solution:

```C
Module Bookstore
{
    Entity Book
    {
        ShortString Code { AutoCode; }
        ShortString Title { Required; }
        Integer NumberOfPages;

        ItemFilter LongBooks 'item => item.NumberOfPages >= 500';

        ItemFilter CommonMisspelling 'book => book.Title.Contains("curiousity")';
        InvalidData CommonMisspelling 'It is not allowed to enter misspelled word "curiousity". Please use "curiosity" instead.';
    }
}
```

The **ItemFilter** has two parameters: filter name and lambda expression.

* The **lambda expression** is a C# code snippet that will be internally
  used in the Entity Framework LINQ query to load the data.
* For example, `ItemFilter LongBooks` will create a LINQ query
  similar to this one in the generated application, with the lambda expression
  directory copied into the Where method:
  ```C#
  booksQuery.Where(item => item.NumberOfPages >= 500);
  ```
* In C# lambda expressions, the argument name (`book` or `item`) can be any C# identifier.
  For convention, we usually use `item`.

The `CommonMisspelling` filter is additionally used for a [data validation](Data-validations)
that will deny the *save* operation if the user enters an invalid book name.
**Both filters** can be used by a client application (or in the object model)
to query a subset of the books.

* Note that the validation filter can be useful for reading data,
  even if there should be no "invalid" data in the system.
  For example, there might exist some old data entered before this
  data validation was developed, or before some bug was corrected
  in the validation's filter.
* Rhetos allows developers to list all data validations in the system,
  run their filters on the existing data, and report any data that
  does not comply with the current version of the validations.

### Testing a filter

The following articles show how to **test this filter**, or use it in your application:

1. Reading the filtered data from the REST web API is described in the [specification](https://github.com/Rhetos/RestGenerator/blob/master/Readme.md). For example:
   * <http://localhost/BookstoreRhetosServer/rest/Bookstore/Book/?filters=[{"Filter":"Bookstore.LongBooks"}]>
2. Using the filter from the C# code is described in [Using the Domain Object Model](Using-the-Domain-Object-Model#Filters). For example:
   ```C#
   var filterParameter = new Bookstore.LongBooks();
   var query = repository.Bookstore.Book.Query(filterParameter);
   query.ToString().Dump(); // Print the SQL query.
   query.ToSimple().ToList().Dump(); // Load and print the books.
   ```

Run the code snippet above to **review the SQL query** that will be executed on the database when filtering the data.
If you are testing the filter with REST web API, run SQL Server Profiler, to check the executed SQL query.

### ItemFilter with related data and subquery

ItemFilters are also useful when you need to query data from
**related entities**. For example:

> Write a filter that will return books that are foreign
> (if a record exists in the **extension** entity ForeignBook),
> but only if the author's name starts with X (see the referenced entity Person)
> and only if the book has at least 3 comments entered (in the **detail** entity Comment).

Solution:

```C
Module Bookstore
{
    Entity Book
    {
        ShortString Code { AutoCode; }
        ShortString Title { Required; }
        Integer NumberOfPages;
        Reference Author Bookstore.Person;

        ItemFilter ForeignAuthorXWithComments 'item =>
            item.Author.Name.StartsWith("X")
            && item.Extension_ForeignBook.ID != null
            && _domRepository.Bookstore.Comment.Subquery.Where(c => c.BookID == item.ID).Count() >= 3';
    }

    Entity Person
    {
        ShortString Name;
    }

    Entity ForeignBook
    {
        Extends Bookstore.Book;
        ShortString OriginalLanguage;
    }

    Entity Comment
    {
        Reference Book { Detail; }
        LongString Text;
    }
}
```

* Expression `item.Author.Name` uses `Reference Author` from the book to read the `Name` from the `Entity Person`.
* Expression `item.Extension_ForeignBook.ID` references the extended `Entity ForeignBook`.
  See [Entities and relationships](Data-model-and-relationships) for more info on these features.
* Data from the detail entity `Comment` is aggregated with a **subquery**.
  Note that the `Subquery` property is used here, instead of the `Query()` method.
  Read more on subqueries in [Using the Domain Object Model](Using-the-Domain-Object-Model#subqueries).
* The filter's code snippet has access to the `_domRepository` and `_executionContext` members
  that provides the additional data (same as `var context` and `var repository` in the linked article).

Test the filter (see the chapter above) to review the SQL query that is executed on the database.

### ComposableFilterBy concept

The following simple example is an alternative implementation of the `ItemFilter LongBooks`
from the example above, but with the ComposableFilterBy concept.

> Write a filter "LongBooks2" that returns all books with 500 pages or longer.

Solution:

```C
Module Bookstore
{
    Entity Book
    {
        ShortString Code { AutoCode; }
        ShortString Title { Required; }
        Integer NumberOfPages;

        ItemFilter LongBooks 'item => item.NumberOfPages >= 500';

        ComposableFilterBy LongBooks2 '(query, repository, parameter) =>
            {
                return query.Where(item => item.NumberOfPages >= 500);
            }';
    }

    Parameter LongBooks2
    {
    }
}
```

The **ComposableFilterBy** allows implementing more complex filters:

* Its function should return an IQueryable that filters the data
  provided by the **query parameter**.
  In practice this usually means that the function will end with `return query.Where(...);`.
* While ItemFilter is restricted to a single lambda expression supported
  by the Entity Framework LINQ, the ComposableFilterBy, in contrast, can contain
  an **arbitrarily complex** C# code before returning the LINQ query. For example,
  reading additional data, executing external processes and other.
* ComposableFilterBy can have parameters.
  Even if the **parameters are not used** in the example above,
  they must be declared with the "empty" `Parameter` concept.
  See the next chapter on filter parameters.
  * The empty `Parameter LongBooks2 { }` can be written shorter as `Parameter LongBooks2;`.

ItemFilter vs. ComposableFilterBy:

* ItemFilter concept is just a helper, internally implemented as a macro concept that **generates** the ComposableFilterBy.
  In the example above, `ItemFilter LongBooks` will internally generate `ComposableFilterBy LongBooks`
  and `Parameter LongBooks`, almost identical to the `LongBooks2` example.
* Most business rules that use filters (such as **InvalidData** and **Lock**)
  can work with both ComposableFilterBy and ItemFilter.

### ComposableFilterBy with parameters

Extend the filter from the previous example to handle the following parameters:

> For a given minimum number, return all books that have at least the given number of pages.
> Provide an additional parameter to return only the matching foreign books.

Solution:

```C
Module Bookstore
{
    Entity Book
    {
        ShortString Code { AutoCode; }
        ShortString Title { Required; }
        Integer NumberOfPages;

        ItemFilter LongBooks 'item => item.NumberOfPages >= 500';

        ComposableFilterBy LongBooks3 '(query, repository, parameter) =>
            {
                var filtered = query.Where(item => item.NumberOfPages >= parameter.MinimumPages);
                if (parameter.ForeignBooksOnly == true)
                    filtered = filtered.Where(item => item.Extension_ForeignBook.ID != null);
                return filtered;
            }';
    }

    Parameter LongBooks3
    {
        Integer MinimumPages;
        Bool ForeignBooksOnly;
    }
}
```

**Parameter** concept creates a simple class in the object model.
The `parameter` argument in the ComposableFilterBy is an instance of that class.

The filter parameter can be included in the [REST web API](https://github.com/Rhetos/RestGenerator/blob/master/Readme.md) request,
or provided in a C# code, see [Testing a filter](#testing-a-filter) above. For example:

```C#
var filterParameter = new Bookstore.LongBooks3
{
    MinimumPages = 100,
    ForeignBooksOnly = true
};
var query = repository.Bookstore.Book.Query(filterParameter);
query.ToString().Dump(); // Print the SQL query.
query.ToSimple().ToList().Dump(); // Load and print the books.
```

The resulting SQL query should look like this:

```SQL
SELECT
    [Extent1].[ID] AS [ID],
    [Extent1].[Code] AS [Code],
    [Extent1].[Title] AS [Title],
    [Extent1].[NumberOfPages] AS [NumberOfPages],
    [Extent1].[AuthorID] AS [AuthorID]
FROM
    [Bookstore].[Book] AS [Extent1]
    INNER JOIN [Bookstore].[ForeignBook] AS [Extent2] ON [Extent1].[ID] = [Extent2].[ID]
WHERE
    [Extent1].[NumberOfPages] >= @p__linq__0
```

Note that the SQL query will not include "INNER JOIN" to the ForeignBook,
if the parameter `ForeignBooksOnly` is null or not provided.

### Predefined filters

Every queryable data source (Entity, Browse, ...) supports the following predefined filters by default.
They behave in a same way as the ComposableFilterBy.

* A lambda expression
  * This is same as the parameter for the Where() method in LINQ queries.
* `IEnumerable<Guid>`
* Generic property filter: `FilterCriteria` and `IEnumerable<FilterCriteria>`.
  * This is internally used to process filters in the REST requests.
* `Rhetos.Dom.DefaultConcepts.FilterAll`
  * This filter just returns all the data.
    Even though it doesn't really do any processing,
    this filter is a simple helper that is sometimes used when you *need*
    to return a filter parameter, but you just want to select all data.

For usage **examples**, see "Filters" in [Using the Domain Object Model](Using-the-Domain-Object-Model#Filters).
These filters can also be included in the [REST web API](https://github.com/Rhetos/RestGenerator/blob/master/Readme.md) request.

Additionally, the REST web API provides **paging features** to all queryable data sources
(to skip a number of records and limit the result count),
so they don't need to be specifically implemented in the filters.

## Other read methods

These read methods work in a similar way as filters: they have the same parameters,
and they return the result in the same format.
The only difference is that they **don't have an input data to be processed (filtered)**,
instead they need to provide the data on their own.

These methods do not need to return a subset from the existing data from the database
(even though they are often implemented in that way).
For example, they can generate new data or read it from an external system.

### FilterBy concept

FilterBy concept allows developers to write arbitrary C# code to provide the data.

In the following example we will write a search filter,
similar to `ComposableFilterBy LongBooks3` from the example above,
that uses C# code to process the data, instead of just a LINQ query.

> Write a search filter "ComplexSearch" that returns books, with the following parameters:
>
> * MinimumPages - The minimal number of pages a book must have.
> * ForeignBooksOnly - If true, return only the matching foreign books.
> * MaskTitles - If true, all book titles should be masked
>   by showing only the first and the last letter.

Solution:

```C
Module Bookstore
{
    Entity Book
    {
        ShortString Code { AutoCode; }
        ShortString Title { Required; }
        Integer NumberOfPages;

        FilterBy ComplexSearch '(repository, parameter) =>
        {
            var query = repository.Bookstore.Book.Query(item => item.NumberOfPages >= parameter.MinimumPages);
            if (parameter.ForeignBooksOnly == true)
                query = query.Where(item => item.Extension_ForeignBook.ID != null);
            Book[] books = query.ToSimple().ToArray();

            if (parameter.MaskTitles == true)
                foreach (var book in books.Where(b => !string.IsNullOrEmpty(b.Title)))
                    book.Title = book.Title.First() + "***" + book.Title.Last();

            return books;
        }';
    }

    Parameter ComplexSearch
    {
        Integer MinimumPages;
        Bool ForeignBooksOnly;
        Bool MaskTitles;
    }
}
```

The **FilterBy** function must return an array of simple objects.

* In the example above this is `Book[] books`.
* Note that the `ToSimple()` is (optionally) used here as an optimization
  to remove the excess members and proxy objects from Entity Framework.
  For more info on this topic, see "Understanding the generated object model" and
  the ToSimple() examples in [Using the Domain Object Model](Using-the-Domain-Object-Model).
* The name of this concept is somewhat misleading, because FilterBy is not a true filter.
  The function in FilterBy does not receive a dataset to be filtered, instead it
  just loads the required data.

The loaded books are **processed in the C# code** to mask the titles before being returned.

* This kind of processing could not be implemented cleanly with the ComposableFilterBy concept.
* FilterBy is often used to process the data by an algorithm
  implemented in some external dll.
  For example, see FilterBy in [ComputeBookRating](https://github.com/Rhetos/Bookstore/tree/master/src/DslScripts),
  from the Bookstore demo application.

Combining multiple filters and paging:

* Since FilterBy returns an array instead of a query, the data returned by the FilterBy function
  is loaded from the database, so it would not be efficient to apply other filters (or paging)
  after the function is executed.
  See [Combining filters and other read methods](#combining-filters-and-other-read-methods) below for more info.
* If paging is required, it should be implemented manually in the FilterBy function with
  the *skip* and *limit* values provided in the function parameter.
* Alternatively, consider using the Query concept (described below), instead of FilterBy,
  if it is possible to refactor this function to return a LINQ query which can be efficiently
  filtered with additional filters or paging without loading excessive data from the database.

Similar features:

* If there are **no parameters** needed, consider using the [Computed concept](Read-only-data-structures#computed-concept)
  as a data source, instead of FilterBy.
  Also, you can add FilterBy to an existing Computed data source,
  to provide an additional option to read the data with a parameter.

### Query concept

The Query concept is similar to the FilterBy described above,
it just **returns a query** instead of a simple array.

* When reading the data from a Rhetos application, **this query can than be combined**
  with additional composable filters (ItemFilter, ComposableFilterBy,
  generic property filters, paging features, and other predefined filters).
* The Query concept is **rarely used** because of some technical limitations
  and non-standard patterns (described below).

For example:

> Provide an alternative data source for the book grid (Browse BookGrid)
> that will read the books from a WishList instead of the `Entity Book`.

Solution:

Note: this example might be implemented differently with some better design patterns.
This code just serves as an example for the Query concept.

```C
Module Bookstore
{
    Entity Book
    {
        ShortString Code { AutoCode; }
        ShortString Title { Required; }
        Reference Author Bookstore.Person;
    }

    // WishList contains books that are not yet entered in the entity Book.
    Entity WishList
    {
        ShortString BookTitle;
        Bool HighPriority;
    }

    Browse BookGrid Bookstore.Book
    {
        Take Code;
        Take Title;
        Take 'Author.Name';
        Take TranslatorName 'Extension_ForeignBook.Translator.Name';
        Take Description 'Extension_BookDescription.Description';
        Take NumberOfComments 'Extension_BookInfo.NumberOfComments';

        // This query is an alternative data source for BookGrid.
        // Instead of reading data from the `Bookstore.Book`, it provides the new data from WantedBooks.
        Query 'Bookstore.WantedBooks' 'parameter =>
            {
                var wishList = _domRepository.Bookstore.WishList.Query();
                if (parameter != null && parameter.HighPriorityOnly == true)
                    wishList = wishList.Where(item => item.HighPriority == true);

                var wantedBooks = wishList.Select(wish => new Common.Queryable.Bookstore_BookGrid
                {
                    // All properies must be declared here, otherwise EF will throw a NotSupportedException.
                    ID = wish.ID,
                    Code = null,
                    Title = wish.BookTitle,
                    AuthorName = "unknown",
                    TranslatorName = null,
                    Description = null,
                    NumberOfComments = null
                });
                return wantedBooks;
            }';
    }

    Parameter WantedBooks
    {
        Bool HighPriorityOnly;
    }
}
```

The Query concept defines an alternative queryable data source for this object.
It is similar to ComposableFilterBy, but it **does not receive a dataset to be filtered**,
instead it just creates a new query.

* Since it returns a query, the element type must be a queryable class
  (`Common.Queryable.Bookstore_BookGrid`), instead of a simple class
  (`Bookstore.BookGrid`). For more info on this topic, see
  [Understanding the generated object model](Using-the-Domain-Object-Model#understanding-the-generated-object-model).

The Query data source is used in a similar way as ComposableFilterBy:

* To test this solution on a Bookstore demo application use the following REST request:
  <http://localhost/BookstoreRhetosServer/rest/Bookstore/BookGrid/?filters=[{"Filter":"Bookstore.WantedBooks"}]>
* To test it from C# with the domain object model, run the following code:
  ```C#
  var parameter = new Bookstore.WantedBooks { HighPriorityOnly = true };
  var wantedBooks = repository.Bookstore.BookGrid.Query(parameter);
  wantedBooks.ToString().Dump(); // Print the SQL query.
  wantedBooks.ToSimple().ToList().Dump(); // Load and print the books.
  ```
* Since Query concept returns a LINQ query, it can be **combined with other** composable
  filters and **paging** features. See [Combining filters and other read methods](#combining-filters-and-other-read-methods) below for more info.

The Query concept is rarely used because it usually represents a workaround,
instead of a standard implementation pattern of a business feature
(as seen in the unconventional example above).
Use ComposableFilterBy instead, whenever possible.

* The Query concept also has some technical limitations. It cannot be used directly
  on an object that is already mapped to database with Entity Framework
  (results with NotSupportedException from EF).
  It can only be used on Browse, QueryableExtension, Computed and similar objects.
  If implemented on Computed data structure, the requests will not support
  generic property filters and paging.

## Development guidelines and advanced topics

### When not to write filters

If you need to use some simple filters in your application to select the data based on one or more properties' values
(for example, to allow users to search the grid for values in a date range, or search a text column by prefix)
**there is no need** to write a specific server-side filter in the DSL script.

* Rhetos REST web API automatically provides some **generic property filters**
  (see "Filters" in the [specification](https://github.com/Rhetos/RestGenerator/blob/master/Readme.md#filters))
  and **paging features** for all queryable data sources such as Entity, Browse or SqlQueryable.
* Some examples of simple filters from the beginning of this article are not needed by the client application to filter the data;
  it can be done with the generic property filters.
  * `ItemFilter LongBooks` is just a simplified example for the educational purpose.
  * `ItemFilter CommonMisspelling` is actually required in the DSL scripts because a validation uses it.

Another anti-pattern is using ItemFilter or ComposableFilterBy to limit the dataset if
the user **does not have permissions** to see all the data.
In general, using the `_executionContext` (username or using any other context-sensitive information)
in the filter is a code smell.

* To limit the data based on the user's permissions, use [RowPermissions concept](RowPermissions-concept).

### Using additional data or system components in filters

For all filters and read methods, their code snippets can use the members of the repository class.

The most commonly used members are properties
`_domRepository` (it provides access to other data objects in the system)
and `_executionContext` (user information, database access, permissions
and some other system components).

* These members provide the same data as `var context` and `var repository`
  in the examples from [Using the Domain Object Model](Using-the-Domain-Object-Model).
* See `ItemFilter ForeignAuthorXWithComments` above for the example usage of `_domRepository`.

To easily use other system components (with dependency injection),
new repository members can be added to any data structure's repository class
with the [RepositoryUses concept](Low-level-object-model-concepts).

### Filter name is filter parameter type

All filters and other read methods have a *name* that is same as
the *class* in the object model that provides the filter parameters.
For example, see [ComposableFilterBy with parameters](#composablefilterby-with-parameters)
chapter above.

Internally, the filter's name does not have a specific purpose in the system.
The filter is defined **purely by its parameter type**, and all filters
on a same data structure are implemented with the "overloading" pattern.
Even for filters that do not require parameters (ItemFilter),
an empty class will be created to allow filter selection by parameter type.

The extreme consequence of this principle is that any existing type
can be used as a parameter for the filter. If you are using an existing type,
then there is **no need to create a new parameter** class with a `Parameter` concept.

For example, add the following filters to the Book entity:

> 1. Given an array of titles, return all books that match those titles.
> 2. Given an author description, return all books that match the author,
>    either by author's ID, or by its name.

Solution:

```C
Module Bookstore
{
    Entity Book
    {
        ShortString Code { AutoCode; }
        ShortString Title { Required; }
        Integer NumberOfPages;
        Reference Author Bookstore.Person;

        // Using a system type as a parameter.
        ComposableFilterBy 'System.String[]' '(query, repository, titles) =>
            {
                return query.Where(book => titles.Contains(book.Title));
            }';

        // Using an instance of an entity as a parameter.
        ComposableFilterBy 'Bookstore.Person' '(query, repository, author) =>
            {
                return query.Where(book => book.AuthorID == author.ID
                    || book.Author.Name == author.Name);
            }';
    }

    Entity Person
    {
        ShortString Name;
    }
}
```

Note that the **Parameter** concept is not declared, since both parameter types already exist in the system.

You can use these filters same as any other filter or read method in the object model or web API:

* Review the filter in the object model:
  ```C#
  repository.Bookstore.Book.Query(new[] { "abc", "def" })
      .ToString().Dump();
  repository.Bookstore.Book.Query(new Bookstore.Person { Name = "John" })
      .ToString().Dump();
  ```
* REST request example for the first filter:
  * <http://localhost/BookstoreRhetosServer/rest/Bookstore/Book/?filters=[{"Filter":"System.String[]","Value":["abc","def"]}]>

### Combining filters and other read methods

As said before, the composable filters receive a LINQ query as an input and return a filtered query.
Other read methods can only generate new data from scratch.

* In your web request or in the C# code, you can easily combine multiple filters
  such as **ItemFilter**, **ComposableFilterBy** or a generic property filter.
* In contrast, the **FilterBy** should only be used as a single filter parameter in the request.
* The **Query** filter parameter can be only be used at the beginning of the filter list.

Usage:

* To apply multiple filters in C# code, see "Filters" and "Applying-multiple-filters" chapters
  in [Using the Domain Object Model](Using-the-Domain-Object-Model#Filters) article.
* See "Filter" in [RestGenerator specification](https://github.com/Rhetos/RestGenerator/blob/master/Readme.md#filters)
  on how to apply filters in a REST request.

The following table shows examples of reading data from the REST service with some filter parameters.
The "**Processing workflow**" describes how the data is processed internally with Rhetos repository.
The "**Example URL**" is using the entities from the [Bookstore](https://github.com/Rhetos/Bookstore) demo application.

<<<<<<< HEAD
| GET request filter parameters example | Data processing workflow | Example URL |
| --- | --- | -- |
| No filter parameter | Load() | [rest/Bookstore/Book/](http://localhost/BookstoreRhetosServer/rest/Bookstore/Book/) |
| ItemFilter(param1) | Query() => Filter(param1) | [rest/Bookstore/Book/?filters=[{"Filter":"Bookstore.LongBooks"}]](http://localhost/BookstoreRhetosServer/rest/Bookstore/Book/?filters=[{"Filter":"Bookstore.LongBooks"}]) |
| ItemFilter(param1), ItemFilter(param2) | Query() => Filter(param1) => Filter(param2) | [rest/Bookstore/Book/?filters=[{"Filter":"Bookstore.LongBooks"},{"Filter":"Bookstore.CommonMisspelling"}]](http://localhost/BookstoreRhetosServer/rest/Bookstore/Book/?filters=[{"Filter":"Bookstore.LongBooks"},{"Filter":"Bookstore.CommonMisspelling"}]) |
| FilterBy(param1) | Load(param1) | [rest/Bookstore/Book/?filters=[{"Filter":"Bookstore.ComplexSearch"}]](http://localhost/BookstoreRhetosServer/rest/Bookstore/Book/?filters=[{"Filter":"Bookstore.ComplexSearch"}]) |
| FilterBy(param1), ItemFilter(param2) | Load(param1) => Filter(param2)<br>**ERROR**: *ItemFilter(param2) works only on a query, not on loaded array.* | [rest/Bookstore/Book/?filters=[{"Filter":"Bookstore.ComplexSearch"},{"Filter":"Bookstore.LongBooks"}]](http://localhost/BookstoreRhetosServer/rest/Bookstore/Book/?filters=[{"Filter":"Bookstore.ComplexSearch"},{"Filter":"Bookstore.LongBooks"}]) |
| ItemFilter(param1), FilterBy(param2) | Query() => Filter(param1) => Load(param2)<br>**ERROR**: *FilterBy(param2) cannot take previous data as an input.* | [rest/Bookstore/Book/?filters=[{"Filter":"Bookstore.LongBooks"},{"Filter":"Bookstore.ComplexSearch"}]](http://localhost/BookstoreRhetosServer/rest/Bookstore/Book/?filters=[{"Filter":"Bookstore.LongBooks"},{"Filter":"Bookstore.ComplexSearch"}]) |
| Query(param1), ItemFilter(param2) | Query(param1) => Filter(param2) |
| ItemFilter(param1), Query(param2) | Query() => Filter(param1) => Query(param2)<br>**ERROR**: *Query(param2) cannot take previous data as an input.* |
| GenericPropertyFilter(param1) | Query() => Filter(param1) | [rest/Bookstore/Book/?filters=[{"Property":"Code","Operation":"Contains","Value":"2"}]](http://localhost/BookstoreRhetosServer/rest/Bookstore/Book/?filters=[{"Property":"Code","Operation":"Contains","Value":"2"}]) |
| FilterBy(param1), GenericPropertyFilter(param2) | Load(param1) => Filter(param2)<br>**WARNING**: *This is inefficient because the Load method already loaded more data from database then required.* | [rest/Bookstore/Book/?filters=[{"Filter":"Bookstore.ComplexSearch"},{"Property":"Code","Operation":"Contains","Value":"2"}]](http://localhost/BookstoreRhetosServer/rest/Bookstore/Book/?filters=[{"Filter":"Bookstore.ComplexSearch"},{"Property":"Code","Operation":"Contains","Value":"2"}]) |

In the examples above, the result will be the same it you replace *ItemFilter* with a *ComposableFilterBy*.

## Read next

* [Data validations](Data-validations)
=======
| GET request filter parameters example           | Data processing workflow                                                                                                                           | Example URL                                                                                                                                                                                                                                                                                     |
| ----------------------------------------------- | -------------------------------------------------------------------------------------------------------------------------------------------------- | ----------------------------------------------------------------------------------------------------------------------------------------------------------------------------------------------------------------------------------------------------------------------------------------------- |
| No filter parameter                             | Load()                                                                                                                                             | [rest/Bookstore/Book/](http://localhost/BookstoreRhetosServer/rest/Bookstore/Book/)                                                                                                                                                                                                             |
| ItemFilter(param1)                              | Query() => Filter(param1)                                                                                                                          | [rest/Bookstore/Book/?filters=[{"Filter":"Bookstore.LongBooks"}]](http://localhost/BookstoreRhetosServer/rest/Bookstore/Book/?filters=[{"Filter":"Bookstore.LongBooks"}])                                                                                                                       |
| ItemFilter(param1), ItemFilter(param2)          | Query() => Filter(param1) => Filter(param2)                                                                                                        | [rest/Bookstore/Book/?filters=[{"Filter":"Bookstore.LongBooks"},{"Filter":"Bookstore.CommonMisspelling"}]](http://localhost/BookstoreRhetosServer/rest/Bookstore/Book/?filters=[{"Filter":"Bookstore.LongBooks"},{"Filter":"Bookstore.CommonMisspelling"}])                                     |
| FilterBy(param1)                                | Load(param1)                                                                                                                                       | [rest/Bookstore/Book/?filters=[{"Filter":"Bookstore.ComplexSearch"}]](http://localhost/BookstoreRhetosServer/rest/Bookstore/Book/?filters=[{"Filter":"Bookstore.ComplexSearch"}])                                                                                                               |
| FilterBy(param1), ItemFilter(param2)            | Load(param1) => Filter(param2)<br>**ERROR**: *ItemFilter(param2) works only on a query, not on loaded array.*                                      | [rest/Bookstore/Book/?filters=[{"Filter":"Bookstore.ComplexSearch"},{"Filter":"Bookstore.LongBooks"}]](http://localhost/BookstoreRhetosServer/rest/Bookstore/Book/?filters=[{"Filter":"Bookstore.ComplexSearch"},{"Filter":"Bookstore.LongBooks"}])                                             |
| ItemFilter(param1), FilterBy(param2)            | Query() => Filter(param1) => Load(param2)<br>**ERROR**: *FilterBy(param2) cannot take previous data as an input.*                                  | [rest/Bookstore/Book/?filters=[{"Filter":"Bookstore.LongBooks"},{"Filter":"Bookstore.ComplexSearch"}]](http://localhost/BookstoreRhetosServer/rest/Bookstore/Book/?filters=[{"Filter":"Bookstore.LongBooks"},{"Filter":"Bookstore.ComplexSearch"}])                                             |
| Query(param1), ItemFilter(param2)               | Query(param1) => Filter(param2)                                                                                                                    |
| ItemFilter(param1), Query(param2)               | Query() => Filter(param1) => Query(param2)<br>**ERROR**: *Query(param2) cannot take previous data as an input.*                                    |
| GenericPropertyFilter(param1)                   | Query() => Filter(param1)                                                                                                                          | [rest/Bookstore/Book/?filters=[{"Property":"Code","Operation":"Contains","Value":"2"}]](http://localhost/BookstoreRhetosServer/rest/Bookstore/Book/?filters=[{"Property":"Code","Operation":"Contains","Value":"2"}])                                                                           |
| FilterBy(param1), GenericPropertyFilter(param2) | Load(param1) => Filter(param2)<br>**WARNING**: *This is inefficient because the Load method already loaded more data from database than required.* | [rest/Bookstore/Book/?filters=[{"Filter":"Bookstore.ComplexSearch"},{"Property":"Code","Operation":"Contains","Value":"2"}]](http://localhost/BookstoreRhetosServer/rest/Bookstore/Book/?filters=[{"Filter":"Bookstore.ComplexSearch"},{"Property":"Code","Operation":"Contains","Value":"2"}]) |

In the examples above, the result will be the same if you replace *ItemFilter* with a *ComposableFilterBy*.
>>>>>>> 75d5eeca
<|MERGE_RESOLUTION|>--- conflicted
+++ resolved
@@ -75,9 +75,9 @@
 * For example, `ItemFilter LongBooks` will create a LINQ query
   similar to this one in the generated application, with the lambda expression
   directory copied into the Where method:
-  ```C#
-  booksQuery.Where(item => item.NumberOfPages >= 500);
-  ```
+    ```C#
+    booksQuery.Where(item => item.NumberOfPages >= 500);
+    ```
 * In C# lambda expressions, the argument name (`book` or `item`) can be any C# identifier.
   For convention, we usually use `item`.
 
@@ -102,12 +102,12 @@
 1. Reading the filtered data from the REST web API is described in the [specification](https://github.com/Rhetos/RestGenerator/blob/master/Readme.md). For example:
    * <http://localhost/BookstoreRhetosServer/rest/Bookstore/Book/?filters=[{"Filter":"Bookstore.LongBooks"}]>
 2. Using the filter from the C# code is described in [Using the Domain Object Model](Using-the-Domain-Object-Model#Filters). For example:
-   ```C#
-   var filterParameter = new Bookstore.LongBooks();
-   var query = repository.Bookstore.Book.Query(filterParameter);
-   query.ToString().Dump(); // Print the SQL query.
-   query.ToSimple().ToList().Dump(); // Load and print the books.
-   ```
+    ```C#
+    var filterParameter = new Bookstore.LongBooks();
+    var query = repository.Bookstore.Book.Query(filterParameter);
+    query.ToString().Dump(); // Print the SQL query.
+    query.ToSimple().ToList().Dump(); // Load and print the books.
+    ```
 
 Run the code snippet above to **review the SQL query** that will be executed on the database when filtering the data.
 If you are testing the filter with REST web API, run SQL Server Profiler, to check the executed SQL query.
@@ -509,16 +509,16 @@
 The Query data source is used in a similar way as ComposableFilterBy:
 
 * To test this solution on a Bookstore demo application use the following REST request:
-  <http://localhost/BookstoreRhetosServer/rest/Bookstore/BookGrid/?filters=[{"Filter":"Bookstore.WantedBooks"}]>
+<http://localhost/BookstoreRhetosServer/rest/Bookstore/BookGrid/?filters=[{"Filter":"Bookstore.WantedBooks"}]>
 * To test it from C# with the domain object model, run the following code:
-  ```C#
-  var parameter = new Bookstore.WantedBooks { HighPriorityOnly = true };
-  var wantedBooks = repository.Bookstore.BookGrid.Query(parameter);
-  wantedBooks.ToString().Dump(); // Print the SQL query.
-  wantedBooks.ToSimple().ToList().Dump(); // Load and print the books.
-  ```
+    ```C#
+    var parameter = new Bookstore.WantedBooks { HighPriorityOnly = true };
+    var wantedBooks = repository.Bookstore.BookGrid.Query(parameter);
+    wantedBooks.ToString().Dump(); // Print the SQL query.
+    wantedBooks.ToSimple().ToList().Dump(); // Load and print the books.
+    ```
 * Since Query concept returns a LINQ query, it can be **combined with other** composable
-  filters and **paging** features. See [Combining filters and other read methods](#combining-filters-and-other-read-methods) below for more info.
+filters and **paging** features. See [Combining filters and other read methods](#combining-filters-and-other-read-methods) below for more info.
 
 The Query concept is rarely used because it usually represents a workaround,
 instead of a standard implementation pattern of a business feature
@@ -565,7 +565,7 @@
 and some other system components).
 
 * These members provide the same data as `var context` and `var repository`
-  in the examples from [Using the Domain Object Model](Using-the-Domain-Object-Model).
+in the examples from [Using the Domain Object Model](Using-the-Domain-Object-Model).
 * See `ItemFilter ForeignAuthorXWithComments` above for the example usage of `_domRepository`.
 
 To easily use other system components (with dependency injection),
@@ -633,12 +633,12 @@
 You can use these filters same as any other filter or read method in the object model or web API:
 
 * Review the filter in the object model:
-  ```C#
-  repository.Bookstore.Book.Query(new[] { "abc", "def" })
-      .ToString().Dump();
-  repository.Bookstore.Book.Query(new Bookstore.Person { Name = "John" })
-      .ToString().Dump();
-  ```
+    ```C#
+    repository.Bookstore.Book.Query(new[] { "abc", "def" })
+        .ToString().Dump();
+    repository.Bookstore.Book.Query(new Bookstore.Person { Name = "John" })
+        .ToString().Dump();
+    ```
 * REST request example for the first filter:
   * <http://localhost/BookstoreRhetosServer/rest/Bookstore/Book/?filters=[{"Filter":"System.String[]","Value":["abc","def"]}]>
 
@@ -648,7 +648,7 @@
 Other read methods can only generate new data from scratch.
 
 * In your web request or in the C# code, you can easily combine multiple filters
-  such as **ItemFilter**, **ComposableFilterBy** or a generic property filter.
+such as **ItemFilter**, **ComposableFilterBy** or a generic property filter.
 * In contrast, the **FilterBy** should only be used as a single filter parameter in the request.
 * The **Query** filter parameter can be only be used at the beginning of the filter list.
 
@@ -663,9 +663,8 @@
 The "**Processing workflow**" describes how the data is processed internally with Rhetos repository.
 The "**Example URL**" is using the entities from the [Bookstore](https://github.com/Rhetos/Bookstore) demo application.
 
-<<<<<<< HEAD
 | GET request filter parameters example | Data processing workflow | Example URL |
-| --- | --- | -- |
+| ----------------------------------------------- | -------------------------------------------------------------------------------------------------------------------------------------------------- | ----------------------------------------------------------------------------------------------------------------------------------------------------------------------------------------------------------------------------------------------------------------------------------------------- |
 | No filter parameter | Load() | [rest/Bookstore/Book/](http://localhost/BookstoreRhetosServer/rest/Bookstore/Book/) |
 | ItemFilter(param1) | Query() => Filter(param1) | [rest/Bookstore/Book/?filters=[{"Filter":"Bookstore.LongBooks"}]](http://localhost/BookstoreRhetosServer/rest/Bookstore/Book/?filters=[{"Filter":"Bookstore.LongBooks"}]) |
 | ItemFilter(param1), ItemFilter(param2) | Query() => Filter(param1) => Filter(param2) | [rest/Bookstore/Book/?filters=[{"Filter":"Bookstore.LongBooks"},{"Filter":"Bookstore.CommonMisspelling"}]](http://localhost/BookstoreRhetosServer/rest/Bookstore/Book/?filters=[{"Filter":"Bookstore.LongBooks"},{"Filter":"Bookstore.CommonMisspelling"}]) |
@@ -675,26 +674,10 @@
 | Query(param1), ItemFilter(param2) | Query(param1) => Filter(param2) |
 | ItemFilter(param1), Query(param2) | Query() => Filter(param1) => Query(param2)<br>**ERROR**: *Query(param2) cannot take previous data as an input.* |
 | GenericPropertyFilter(param1) | Query() => Filter(param1) | [rest/Bookstore/Book/?filters=[{"Property":"Code","Operation":"Contains","Value":"2"}]](http://localhost/BookstoreRhetosServer/rest/Bookstore/Book/?filters=[{"Property":"Code","Operation":"Contains","Value":"2"}]) |
-| FilterBy(param1), GenericPropertyFilter(param2) | Load(param1) => Filter(param2)<br>**WARNING**: *This is inefficient because the Load method already loaded more data from database then required.* | [rest/Bookstore/Book/?filters=[{"Filter":"Bookstore.ComplexSearch"},{"Property":"Code","Operation":"Contains","Value":"2"}]](http://localhost/BookstoreRhetosServer/rest/Bookstore/Book/?filters=[{"Filter":"Bookstore.ComplexSearch"},{"Property":"Code","Operation":"Contains","Value":"2"}]) |
-
-In the examples above, the result will be the same it you replace *ItemFilter* with a *ComposableFilterBy*.
+| FilterBy(param1), GenericPropertyFilter(param2) | Load(param1) => Filter(param2)<br>**WARNING**: *This is inefficient because the Load method already loaded more data from database than required.* | [rest/Bookstore/Book/?filters=[{"Filter":"Bookstore.ComplexSearch"},{"Property":"Code","Operation":"Contains","Value":"2"}]](http://localhost/BookstoreRhetosServer/rest/Bookstore/Book/?filters=[{"Filter":"Bookstore.ComplexSearch"},{"Property":"Code","Operation":"Contains","Value":"2"}]) |
+
+In the examples above, the result will be the same if you replace *ItemFilter* with a *ComposableFilterBy*.
 
 ## Read next
 
-* [Data validations](Data-validations)
-=======
-| GET request filter parameters example           | Data processing workflow                                                                                                                           | Example URL                                                                                                                                                                                                                                                                                     |
-| ----------------------------------------------- | -------------------------------------------------------------------------------------------------------------------------------------------------- | ----------------------------------------------------------------------------------------------------------------------------------------------------------------------------------------------------------------------------------------------------------------------------------------------- |
-| No filter parameter                             | Load()                                                                                                                                             | [rest/Bookstore/Book/](http://localhost/BookstoreRhetosServer/rest/Bookstore/Book/)                                                                                                                                                                                                             |
-| ItemFilter(param1)                              | Query() => Filter(param1)                                                                                                                          | [rest/Bookstore/Book/?filters=[{"Filter":"Bookstore.LongBooks"}]](http://localhost/BookstoreRhetosServer/rest/Bookstore/Book/?filters=[{"Filter":"Bookstore.LongBooks"}])                                                                                                                       |
-| ItemFilter(param1), ItemFilter(param2)          | Query() => Filter(param1) => Filter(param2)                                                                                                        | [rest/Bookstore/Book/?filters=[{"Filter":"Bookstore.LongBooks"},{"Filter":"Bookstore.CommonMisspelling"}]](http://localhost/BookstoreRhetosServer/rest/Bookstore/Book/?filters=[{"Filter":"Bookstore.LongBooks"},{"Filter":"Bookstore.CommonMisspelling"}])                                     |
-| FilterBy(param1)                                | Load(param1)                                                                                                                                       | [rest/Bookstore/Book/?filters=[{"Filter":"Bookstore.ComplexSearch"}]](http://localhost/BookstoreRhetosServer/rest/Bookstore/Book/?filters=[{"Filter":"Bookstore.ComplexSearch"}])                                                                                                               |
-| FilterBy(param1), ItemFilter(param2)            | Load(param1) => Filter(param2)<br>**ERROR**: *ItemFilter(param2) works only on a query, not on loaded array.*                                      | [rest/Bookstore/Book/?filters=[{"Filter":"Bookstore.ComplexSearch"},{"Filter":"Bookstore.LongBooks"}]](http://localhost/BookstoreRhetosServer/rest/Bookstore/Book/?filters=[{"Filter":"Bookstore.ComplexSearch"},{"Filter":"Bookstore.LongBooks"}])                                             |
-| ItemFilter(param1), FilterBy(param2)            | Query() => Filter(param1) => Load(param2)<br>**ERROR**: *FilterBy(param2) cannot take previous data as an input.*                                  | [rest/Bookstore/Book/?filters=[{"Filter":"Bookstore.LongBooks"},{"Filter":"Bookstore.ComplexSearch"}]](http://localhost/BookstoreRhetosServer/rest/Bookstore/Book/?filters=[{"Filter":"Bookstore.LongBooks"},{"Filter":"Bookstore.ComplexSearch"}])                                             |
-| Query(param1), ItemFilter(param2)               | Query(param1) => Filter(param2)                                                                                                                    |
-| ItemFilter(param1), Query(param2)               | Query() => Filter(param1) => Query(param2)<br>**ERROR**: *Query(param2) cannot take previous data as an input.*                                    |
-| GenericPropertyFilter(param1)                   | Query() => Filter(param1)                                                                                                                          | [rest/Bookstore/Book/?filters=[{"Property":"Code","Operation":"Contains","Value":"2"}]](http://localhost/BookstoreRhetosServer/rest/Bookstore/Book/?filters=[{"Property":"Code","Operation":"Contains","Value":"2"}])                                                                           |
-| FilterBy(param1), GenericPropertyFilter(param2) | Load(param1) => Filter(param2)<br>**WARNING**: *This is inefficient because the Load method already loaded more data from database than required.* | [rest/Bookstore/Book/?filters=[{"Filter":"Bookstore.ComplexSearch"},{"Property":"Code","Operation":"Contains","Value":"2"}]](http://localhost/BookstoreRhetosServer/rest/Bookstore/Book/?filters=[{"Filter":"Bookstore.ComplexSearch"},{"Property":"Code","Operation":"Contains","Value":"2"}]) |
-
-In the examples above, the result will be the same if you replace *ItemFilter* with a *ComposableFilterBy*.
->>>>>>> 75d5eeca
+* [Data validations](Data-validations)